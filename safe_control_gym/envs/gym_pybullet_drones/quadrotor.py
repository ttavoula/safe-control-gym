'''1D, 2D, and 3D quadrotor environment using PyBullet physics.

Based on UTIAS Dynamic Systems Lab's gym-pybullet-drones:
    * https://github.com/utiasDSL/gym-pybullet-drones
'''

import math
from copy import deepcopy

import casadi as cs
from gym import spaces
import numpy as np
import pybullet as p

from safe_control_gym.envs.benchmark_env import Cost, Task
from safe_control_gym.envs.constraints import GENERAL_CONSTRAINTS
from safe_control_gym.math_and_models.symbolic_systems import SymbolicModel
from safe_control_gym.envs.gym_pybullet_drones.base_aviary import BaseAviary
from safe_control_gym.envs.gym_pybullet_drones.quadrotor_utils import QuadType, cmd2pwm, pwm2rpm
from safe_control_gym.math_and_models.transformations import transform_trajectory, csRotXYZ

class Quadrotor(BaseAviary):
    '''1D, 2D, and 3D quadrotor environment task.

    Including symbolic model, constraints, randomization, adversarial disturbances,
    multiple cost functions, stabilization and trajectory tracking references.
    '''

    NAME = 'quadrotor'
    AVAILABLE_CONSTRAINTS = deepcopy(GENERAL_CONSTRAINTS)

    DISTURBANCE_MODES = { # Set at runtime by QUAD_TYPE
        'observation': {
            'dim': -1
        },
        'action': {
            'dim': -1
        },
        'dynamics': {
            'dim': -1
        }
    }

    INERTIAL_PROP_RAND_INFO = {
        'M': { # Nominal: 0.027
            'distrib': 'uniform',
            'low': 0.022,
            'high': 0.032
        },
        'Ixx': { # Nominal: 1.4e-5
            'distrib': 'uniform',
            'low': 1.3e-5,
            'high': 1.5e-5
        },
        'Iyy': { # Nominal: 1.4e-5
            'distrib': 'uniform',
            'low': 1.3e-5,
            'high': 1.5e-5
        },
        'Izz': { # Nominal: 2.17e-5
            'distrib': 'uniform',
            'low': 2.07e-5,
            'high': 2.27e-5
        }
    }

    INIT_STATE_RAND_INFO = {
        'init_x': {
            'distrib': 'uniform',
            'low': -0.5,
            'high': 0.5
        },
        'init_x_dot': {
            'distrib': 'uniform',
            'low': -0.01,
            'high': 0.01
        },
        'init_y': {
            'distrib': 'uniform',
            'low': -0.5,
            'high': 0.5
        },
        'init_y_dot': {
            'distrib': 'uniform',
            'low': -0.01,
            'high': 0.01
        },
        'init_z': {
            'distrib': 'uniform',
            'low': 0.1,
            'high': 1.5
        },
        'init_z_dot': {
            'distrib': 'uniform',
            'low': -0.01,
            'high': 0.01
        },
        'init_phi': {
            'distrib': 'uniform',
            'low': -0.3,
            'high': 0.3
        },
        'init_theta': {
            'distrib': 'uniform',
            'low': -0.3,
            'high': 0.3
        },
        'init_psi': {
            'distrib': 'uniform',
            'low': -0.3,
            'high': 0.3
        },
        'init_p': {
            'distrib': 'uniform',
            'low': -0.01,
            'high': 0.01
        },
        'init_theta_dot': {  # TODO: replace with q.
            'distrib': 'uniform',
            'low': -0.01,
            'high': 0.01
        },
        'init_q': {
            'distrib': 'uniform',
            'low': -0.01,
            'high': 0.01
        },
        'init_r': {
            'distrib': 'uniform',
            'low': -0.01,
            'high': 0.01
        }
    }

    TASK_INFO = {
        'stabilization_goal': [0, 1],
        'stabilization_goal_tolerance': 0.05,
        'trajectory_type': 'circle',
        'num_cycles': 1,
        'trajectory_plane': 'zx',
        'trajectory_position_offset': [0.5, 0],
        'trajectory_scale': -0.5,
        'proj_point': [0, 0, 0.5],
        'proj_normal': [0, 1, 1],
    }

    def __init__(self,
                 init_state=None,
                 inertial_prop=None,
                 # custom args
                 quad_type: QuadType = QuadType.TWO_D,
                 norm_act_scale=0.1,
                 obs_goal_horizon=0,
                 rew_state_weight=1.0,
                 rew_act_weight=0.0001,
                 rew_exponential=True,
                 done_on_out_of_bound=True,
                 info_mse_metric_state_weight=None,
                 **kwargs
                 ):
        '''Initialize a quadrotor environment.

        Args:
            init_state (ndarray, optional): The initial state of the environment, (z, z_dot) or (x, x_dot, z, z_dot theta, theta_dot).
            inertial_prop (ndarray, optional): The inertial properties of the environment (M, Ixx, Iyy, Izz).
            quad_type (QuadType, optional): The choice of motion type (1D along z, 2D in the x-z plane, or 3D).
            norm_act_scale (float): Scaling the [-1,1] action space around hover thrust when `normalized_action_space` is True.
            obs_goal_horizon (int): How many future goal states to append to obervation.
            rew_state_weight (list/ndarray): Quadratic weights for state in rl reward.
            rew_act_weight (list/ndarray): Quadratic weights for action in rl reward.
            rew_exponential (bool): If to exponentiate negative quadratic cost to positive, bounded [0,1] reward.
            done_on_out_of_bound (bool): If to termiante when state is out of bound.
            info_mse_metric_state_weight (list/ndarray): Quadratic weights for state in mse calculation for info dict.
        '''

        self.QUAD_TYPE = QuadType(quad_type)
        self.norm_act_scale = norm_act_scale
        self.obs_goal_horizon = obs_goal_horizon
        self.rew_state_weight = np.array(rew_state_weight, ndmin=1, dtype=float)
        self.rew_act_weight = np.array(rew_act_weight, ndmin=1, dtype=float)
        self.rew_exponential = rew_exponential
        self.done_on_out_of_bound = done_on_out_of_bound
        if info_mse_metric_state_weight is None:
            if self.QUAD_TYPE == QuadType.ONE_D:
                self.info_mse_metric_state_weight = np.array([1,0], ndmin=1, dtype=float)
            elif self.QUAD_TYPE == QuadType.TWO_D:
                self.info_mse_metric_state_weight = np.array([1,0,1,0,0,0], ndmin=1, dtype=float)
            elif self.QUAD_TYPE == QuadType.THREE_D:
                self.info_mse_metric_state_weight = np.array([1,0,1,0,1,0,0,0,0,0,0,0], ndmin=1, dtype=float)
            else:
                raise ValueError('[ERROR] in Quadrotor.__init__(), not implemented quad type.')
        else:
            if (self.QUAD_TYPE == QuadType.ONE_D and len(info_mse_metric_state_weight)==2) or \
                    (self.QUAD_TYPE == QuadType.TWO_D and len(info_mse_metric_state_weight)==6) or \
                    (self.QUAD_TYPE == QuadType.THREE_D and len(info_mse_metric_state_weight)==12):
                self.info_mse_metric_state_weight = np.array(info_mse_metric_state_weight, ndmin=1, dtype=float)
            else:
<<<<<<< HEAD
                raise ValueError("[ERROR] in Quadrotor.__init__(), wrong info_mse_metric_state_weight argument size.")
=======
                raise ValueError('[ERROR] in Quadrotor.__init__(), wrong info_mse_metric_state_weight argument size.')
>>>>>>> 7fe3c083

        # BaseAviary constructor, called after defining the custom args,
        # since some BenchmarkEnv init setup can be task(custom args)-dependent.
        super().__init__(init_state=init_state, inertial_prop=inertial_prop, **kwargs)

        # Store initial state info.
        self.INIT_STATE_LABELS = {
            QuadType.ONE_D: ['init_x', 'init_x_dot'],
            QuadType.TWO_D: ['init_x', 'init_x_dot', 'init_z', 'init_z_dot', 'init_theta', 'init_theta_dot'],
            QuadType.THREE_D: ['init_x', 'init_x_dot', 'init_y', 'init_y_dot', 'init_z', 'init_z_dot',
                               'init_phi', 'init_theta', 'init_psi', 'init_p', 'init_q',  'init_r']
        }
        if init_state is None:
            for init_name in self.INIT_STATE_RAND_INFO: # Default zero state.
                self.__dict__[init_name.upper()] = 0.
        else:
            if isinstance(init_state, np.ndarray):  # Full state as numpy array .
                for i, init_name in enumerate(self.INIT_STATE_LABELS[self.QUAD_TYPE]):
                    self.__dict__[init_name.upper()] = init_state[i]
            elif isinstance(init_state, dict):  # Partial state as dictionary.
                for init_name in self.INIT_STATE_LABELS[self.QUAD_TYPE]:
                    self.__dict__[init_name.upper()] = init_state.get(init_name, 0.)
            else:
                raise ValueError('[ERROR] in Quadrotor.__init__(), init_state incorrect format.')

        # Remove randomization info of initial state components inconsistent with quad type.
        for init_name in list(self.INIT_STATE_RAND_INFO.keys()):
            if init_name not in self.INIT_STATE_LABELS[self.QUAD_TYPE]:
                self.INIT_STATE_RAND_INFO.pop(init_name, None)
        # Remove randomization info of inertial components inconsistent with quad type.
        if self.QUAD_TYPE == QuadType.ONE_D:
            # Do NOT randomize J for the 1D quadrotor.
            self.INERTIAL_PROP_RAND_INFO.pop('Ixx', None)
            self.INERTIAL_PROP_RAND_INFO.pop('Iyy', None)
            self.INERTIAL_PROP_RAND_INFO.pop('Izz', None)
        elif self.QUAD_TYPE == QuadType.TWO_D:
            # Only randomize Iyy for the 2D quadrotor.
<<<<<<< HEAD
            self.INERTIAL_PROP_RAND_INFO.pop("Ixx", None)
            self.INERTIAL_PROP_RAND_INFO.pop("Izz", None)
=======
            self.INERTIAL_PROP_RAND_INFO.pop('Ixx', None)
            self.INERTIAL_PROP_RAND_INFO.pop('Izz', None)
>>>>>>> 7fe3c083

        # Override inertial properties of passed as arguments.
        if inertial_prop is None:
            pass
        elif self.QUAD_TYPE == QuadType.ONE_D and np.array(inertial_prop).shape == (1,):
            self.MASS = inertial_prop[0]
        elif self.QUAD_TYPE == QuadType.TWO_D and np.array(inertial_prop).shape == (2,):
            self.MASS, self.J[1, 1] = inertial_prop
        elif self.QUAD_TYPE == QuadType.THREE_D and np.array(inertial_prop).shape == (4,):
            self.MASS, self.J[0, 0], self.J[1, 1], self.J[2, 2] = inertial_prop
        elif isinstance(inertial_prop, dict):
            self.MASS = inertial_prop.get('M', self.MASS)
            self.J[0, 0] = inertial_prop.get('Ixx', self.J[0, 0])
            self.J[1, 1] = inertial_prop.get('Iyy', self.J[1, 1])
            self.J[2, 2] = inertial_prop.get('Izz', self.J[2, 2])
        else:
<<<<<<< HEAD
            raise ValueError("[ERROR] in Quadrotor.__init__(), inertial_prop incorrect format.")
=======
            raise ValueError('[ERROR] in Quadrotor.__init__(), inertial_prop incorrect format.')
>>>>>>> 7fe3c083

        # Set prior/symbolic info.
        self._setup_symbolic()

        # Create X_GOAL and U_GOAL references for the assigned task.
        self.U_GOAL = np.ones(self.action_dim) * self.MASS * self.GRAVITY_ACC / self.action_dim
        if self.TASK == Task.STABILIZATION:
            if self.QUAD_TYPE == QuadType.ONE_D:
                self.X_GOAL = np.hstack(
                    [self.TASK_INFO['stabilization_goal'][1],
                     0.0])  # x = {z, z_dot}.
            elif self.QUAD_TYPE == QuadType.TWO_D:
                self.X_GOAL = np.hstack([
                    self.TASK_INFO['stabilization_goal'][0], 0.0,
                    self.TASK_INFO['stabilization_goal'][1], 0.0, 0.0, 0.0
                ])  # x = {x, x_dot, z, z_dot, theta, theta_dot}.
            elif self.QUAD_TYPE == QuadType.THREE_D:
                self.X_GOAL = np.hstack([
                    self.TASK_INFO['stabilization_goal'][0], 0.0,
                    self.TASK_INFO['stabilization_goal'][1], 0.0,
                    self.TASK_INFO['stabilization_goal'][2], 0.0,
                    0.0, 0.0, 0.0, 0.0, 0.0, 0.0
                ])  # x = {x, x_dot, y, y_dot, z, z_dot, phi, theta, psi, p_body, q_body, r_body}.
        elif self.TASK == Task.TRAJ_TRACKING:
            POS_REF, VEL_REF, _ = self._generate_trajectory(traj_type=self.TASK_INFO['trajectory_type'],
                                              traj_length=self.EPISODE_LEN_SEC,
                                              num_cycles=self.TASK_INFO['num_cycles'],
                                              traj_plane=self.TASK_INFO['trajectory_plane'],
                                              position_offset=self.TASK_INFO['trajectory_position_offset'],
                                              scaling=self.TASK_INFO['trajectory_scale'],
                                              sample_time=self.CTRL_TIMESTEP
                                              ) # Each of the 3 returned values is of shape (Ctrl timesteps, 3)
            if self.QUAD_TYPE == QuadType.ONE_D:
                self.X_GOAL = np.vstack([
                    POS_REF[:, 2], # z
                    VEL_REF[:, 2]  # z_dot
                ]).transpose()
            elif self.QUAD_TYPE == QuadType.TWO_D:
                self.X_GOAL = np.vstack([
                    POS_REF[:, 0], # x
                    VEL_REF[:, 0], # x_dot
                    POS_REF[:, 2], # z
                    VEL_REF[:, 2], # z_dot
                    np.zeros(POS_REF.shape[0]), # zeros
                    np.zeros(VEL_REF.shape[0])
                ]).transpose()
            elif self.QUAD_TYPE == QuadType.THREE_D:
                # Additional transformation of the originally planar trajectory.
                POS_REF_TRANS, VEL_REF_TRANS = transform_trajectory(
                    POS_REF, VEL_REF, trans_info={
<<<<<<< HEAD
                        "point": self.TASK_INFO["proj_point"],
                        "normal": self.TASK_INFO["proj_normal"],
=======
                        'point': self.TASK_INFO['proj_point'],
                        'normal': self.TASK_INFO['proj_normal'],
>>>>>>> 7fe3c083
                    })
                self.X_GOAL = np.vstack([
                    POS_REF_TRANS[:, 0], # x
                    VEL_REF_TRANS[:, 0], # x_dot
                    POS_REF_TRANS[:, 1], # y
                    VEL_REF_TRANS[:, 1], # y_dot
                    POS_REF_TRANS[:, 2], # z
                    VEL_REF_TRANS[:, 2], # z_dot
                    np.zeros(POS_REF_TRANS.shape[0]), # zeros
                    np.zeros(POS_REF_TRANS.shape[0]),
                    np.zeros(POS_REF_TRANS.shape[0]),
                    np.zeros(VEL_REF_TRANS.shape[0]),
                    np.zeros(VEL_REF_TRANS.shape[0]),
                    np.zeros(VEL_REF_TRANS.shape[0])
                ]).transpose()

        # Equilibrium point at hover for linearization.
        self.X_EQ = np.zeros(self.state_dim)
        self.U_EQ = self.U_GOAL


    def reset(self):
        '''(Re-)initializes the environment to start an episode.

        Mandatory to call at least once after __init__().

        Returns:
            obs (ndarray): The initial state of the environment.
            info (dict): A dictionary with information about the dynamics and constraints symbolic models.
        '''

        super().before_reset()
        # PyBullet simulation reset.
        super()._reset_simulation()

        # Choose randomized or deterministic inertial properties.
        prop_values = {
            'M': self.MASS,
            'Ixx': self.J[0, 0],
            'Iyy': self.J[1, 1],
            'Izz': self.J[2, 2]
        }
        if self.RANDOMIZED_INERTIAL_PROP:
            prop_values = self._randomize_values_by_info(
                prop_values, self.INERTIAL_PROP_RAND_INFO)
            if any(phy_quantity < 0 for phy_quantity in prop_values.values()):
<<<<<<< HEAD
                raise ValueError("[ERROR] in Quadrotor.reset(), negative randomized inertial properties.")
        self.OVERRIDDEN_QUAD_MASS = prop_values["M"]
        self.OVERRIDDEN_QUAD_INERTIA = [prop_values["Ixx"], prop_values["Iyy"], prop_values["Izz"]]
=======
                raise ValueError('[ERROR] in Quadrotor.reset(), negative randomized inertial properties.')
        self.OVERRIDDEN_QUAD_MASS = prop_values['M']
        self.OVERRIDDEN_QUAD_INERTIA = [prop_values['Ixx'], prop_values['Iyy'], prop_values['Izz']]
>>>>>>> 7fe3c083

        # Override inertial properties.
        p.changeDynamics(
            self.DRONE_IDS[0],
            linkIndex=-1,  # Base link.
            mass=self.OVERRIDDEN_QUAD_MASS,
            localInertiaDiagonal=self.OVERRIDDEN_QUAD_INERTIA,
            physicsClientId=self.PYB_CLIENT)

        # Randomize initial state.
        init_values = {init_name: self.__dict__[init_name.upper()]
                       for init_name in self.INIT_STATE_LABELS[self.QUAD_TYPE]}
        if self.RANDOMIZED_INIT:
            init_values = self._randomize_values_by_info(init_values, self.INIT_STATE_RAND_INFO)
        INIT_XYZ = [init_values.get('init_'+k, 0.) for k in ['x', 'y', 'z']]
        INIT_VEL = [init_values.get('init_'+k+'_dot', 0.) for k in ['x', 'y', 'z']]
        INIT_RPY = [init_values.get('init_'+k, 0.) for k in ['phi', 'theta', 'psi']]
        if self.QUAD_TYPE == QuadType.TWO_D:
            INIT_ANG_VEL = [0, init_values.get('init_theta_dot', 0.), 0]
        else:
            INIT_ANG_VEL = [init_values.get('init_'+k, 0.) for k in ['p', 'q', 'r']]  # TODO: transform from body rates.
        p.resetBasePositionAndOrientation(self.DRONE_IDS[0], INIT_XYZ,
                                          p.getQuaternionFromEuler(INIT_RPY),
                                          physicsClientId=self.PYB_CLIENT)
        p.resetBaseVelocity(self.DRONE_IDS[0], INIT_VEL, INIT_ANG_VEL,
                            physicsClientId=self.PYB_CLIENT)

        # Update BaseAviary internal variables before calling self._get_observation().
        self._update_and_store_kinematic_information()
        obs, info = self._get_observation(), self._get_reset_info()
        obs, info = super().after_reset(obs, info)

        # Return either an observation and dictionary or just the observation.
        if self.INFO_IN_RESET:
            return obs, info
        else:
            return obs


    def step(self, action):
<<<<<<< HEAD
        """Advances the environment by one control step.
=======
        '''Advances the environment by one control step.
>>>>>>> 7fe3c083

        Pass the commanded RPMs and the adversarial force to the superclass .step().
        The PyBullet simulation is stepped PYB_FREQ/CTRL_FREQ times in BaseAviary.

        Args:
            action (ndarray): The action applied to the environment for the step.

        Returns:
            obs (ndarray): The state of the environment after the step.
            reward (float): The scalar reward/cost of the step.
            done (bool): Whether the conditions for the end of an episode are met in the step.
            info (dict): A dictionary with information about the constraints evaluations and violations.
        '''

        # Get the preprocessed rpm for each motor
        rpm = super().before_step(action)

        # Determine disturbance force.
        disturb_force = None
        passive_disturb = 'dynamics' in self.disturbances
        adv_disturb = self.adversary_disturbance == 'dynamics'
        if passive_disturb or adv_disturb:
            disturb_force = np.zeros(self.DISTURBANCE_MODES['dynamics']['dim'])
        if passive_disturb:
            disturb_force = self.disturbances['dynamics'].apply(
                disturb_force, self)
        if adv_disturb and self.adv_action is not None:
            disturb_force = disturb_force + self.adv_action
            # Clear the adversary action, wait for the next one.
            self.adv_action = None
        # Construct full (3D) disturbance force.
        if disturb_force is not None:
            if self.QUAD_TYPE == QuadType.ONE_D:
                # Only disturb on z direction.
                disturb_force = [0, 0, float(disturb_force)]
            elif self.QUAD_TYPE == QuadType.TWO_D:
                # Only disturb on x-z plane.
                disturb_force = [float(disturb_force[0]), 0, float(disturb_force[1])]
            elif self.QUAD_TYPE == QuadType.THREE_D:
                disturb_force = np.asarray(disturb_force).flatten()

        # Advance the simulation.
        super()._advance_simulation(rpm, disturb_force)
        # Standard Gym return.
        obs = self._get_observation()
        rew = self._get_reward()
        done = self._get_done()
        info = self._get_info()
        obs, rew, done, info = super().after_step(obs, rew, done, info)
        return obs, rew, done, info

    def render(self, mode='human'):
        '''Retrieves a frame from PyBullet rendering.

        Args:
            mode (str): Unused.

        Returns:
            frame (ndarray): A multidimensional array with the RGB frame captured by PyBullet's camera.
        '''

        [w, h, rgb, _, _] = p.getCameraImage(width=self.RENDER_WIDTH,
                                                 height=self.RENDER_HEIGHT,
                                                 shadow=1,
                                                 viewMatrix=self.CAM_VIEW,
                                                 projectionMatrix=self.CAM_PRO,
                                                 renderer=p.ER_TINY_RENDERER,
                                                 flags=p.ER_SEGMENTATION_MASK_OBJECT_AND_LINKINDEX,
                                                 physicsClientId=self.PYB_CLIENT)
        # Image.fromarray(np.reshape(rgb, (h, w, 4)), 'RGBA').show()
        return np.reshape(rgb, (h, w, 4))

    def _setup_symbolic(self):
        '''Creates symbolic (CasADi) models for dynamics, observation, and cost. '''
        m, g, l = self.MASS, self.GRAVITY_ACC, self.L
        Iyy = self.J[1, 1]
        dt = self.CTRL_TIMESTEP
        # Define states.
        z = cs.MX.sym('z')
        z_dot = cs.MX.sym('z_dot')
        if self.QUAD_TYPE == QuadType.ONE_D:
            nx, nu = 2, 1
            # Define states.
            X = cs.vertcat(z, z_dot)
            # Define input thrust.
            T = cs.MX.sym('T')
            U = cs.vertcat(T)
            # Define dynamics equations.
            X_dot = cs.vertcat(z_dot, T / m - g)
            # Define observation equation.
            Y = cs.vertcat(z, z_dot)
        elif self.QUAD_TYPE == QuadType.TWO_D:
            nx, nu = 6, 2
            # Define states.
            x = cs.MX.sym('x')
            x_dot = cs.MX.sym('x_dot')
            theta = cs.MX.sym('theta')
            theta_dot = cs.MX.sym('theta_dot')
            X = cs.vertcat(x, x_dot, z, z_dot, theta, theta_dot)
            # Define input thrusts.
            T1 = cs.MX.sym('T1')
            T2 = cs.MX.sym('T2')
            U = cs.vertcat(T1, T2)
            # Define dynamics equations.
            X_dot = cs.vertcat(x_dot,
                               cs.sin(theta) * (T1 + T2) / m, z_dot,
                               cs.cos(theta) * (T1 + T2) / m - g, theta_dot,
                               l * (T2 - T1) / Iyy / np.sqrt(2))
            # Define observation.
            Y = cs.vertcat(x, x_dot, z, z_dot, theta, theta_dot)
        elif self.QUAD_TYPE == QuadType.THREE_D:
            nx, nu = 12, 4
            Ixx = self.J[0, 0]
            Izz = self.J[2, 2]
            J = cs.blockcat([[Ixx, 0.0, 0.0],
                             [0.0, Iyy, 0.0],
                             [0.0, 0.0, Izz]])
            Jinv = cs.blockcat([[1.0/Ixx, 0.0, 0.0],
                                [0.0, 1.0/Iyy, 0.0],
                                [0.0, 0.0, 1.0/Izz]])
            gamma = self.KM/self.KF
            x = cs.MX.sym('x')
            y = cs.MX.sym('y')
            phi = cs.MX.sym('phi')  # Roll
            theta = cs.MX.sym('theta')  # Pitch
            psi = cs.MX.sym('psi')  # Yaw
            x_dot = cs.MX.sym('x_dot')
            y_dot = cs.MX.sym('y_dot')
            p_body = cs.MX.sym('p')  # Body frame roll rate
            q_body = cs.MX.sym('q')  # body frame pith rate
            r_body = cs.MX.sym('r')  # body frame yaw rate
            # PyBullet Euler angles use the SDFormat for rotation matrices.
            Rob = csRotXYZ(phi, theta, psi)  # rotation matrix transforming a vector in the body frame to the world frame.

            # Define state variables.
            X = cs.vertcat(x, x_dot, y, y_dot, z, z_dot, phi, theta, psi, p_body, q_body, r_body)

            # Define inputs.
            f1 = cs.MX.sym('f1')
            f2 = cs.MX.sym('f2')
            f3 = cs.MX.sym('f3')
            f4 = cs.MX.sym('f4')
            U = cs.vertcat(f1, f2, f3, f4)

            # From Ch. 2 of Luis, Carlos, and Jérôme Le Ny. 'Design of a trajectory tracking controller for a
            # nanoquadcopter.' arXiv preprint arXiv:1608.05786 (2016).

            # Defining the dynamics function.
            # We are using the velocity of the base wrt to the world frame expressed in the world frame.
            # Note that the reference expresses this in the body frame.
            oVdot_cg_o = Rob @ cs.vertcat(0, 0, f1+f2+f3+f4)/m - cs.vertcat(0, 0, g)
            pos_ddot = oVdot_cg_o
            pos_dot = cs.vertcat(x_dot, y_dot, z_dot)
            Mb = cs.vertcat(l/cs.sqrt(2.0)*(f1+f2-f3-f4),
                            l/cs.sqrt(2.0)*(-f1+f2+f3-f4),
                            gamma*(-f1+f2-f3+f4))
            rate_dot = Jinv @ (Mb - (cs.skew(cs.vertcat(p_body, q_body, r_body)) @ J @ cs.vertcat(p_body, q_body, r_body)))
            ang_dot = cs.blockcat([[1, cs.sin(phi)*cs.tan(theta), cs.cos(phi)*cs.tan(theta)],
                                   [0, cs.cos(phi), -cs.sin(phi)],
                                   [0, cs.sin(phi)/cs.cos(theta), cs.cos(phi)/cs.cos(theta)]]) @ cs.vertcat(p_body, q_body, r_body)
            X_dot = cs.vertcat(pos_dot[0], pos_ddot[0], pos_dot[1], pos_ddot[1], pos_dot[2], pos_ddot[2], ang_dot, rate_dot)

            Y = cs.vertcat(x, x_dot, y, y_dot, z, z_dot, phi, theta, psi, p_body, q_body, r_body)
        # Define cost (quadratic form).
        Q = cs.MX.sym('Q', nx, nx)
        R = cs.MX.sym('R', nu, nu)
        Xr = cs.MX.sym('Xr', nx, 1)
        Ur = cs.MX.sym('Ur', nu, 1)
        cost_func = 0.5 * (X - Xr).T @ Q @ (X - Xr) + 0.5 * (U - Ur).T @ R @ (U - Ur)
        # Define dynamics and cost dictionaries.
        dynamics = {'dyn_eqn': X_dot, 'obs_eqn': Y, 'vars': {'X': X, 'U': U}}
        cost = {
            'cost_func': cost_func,
            'vars': {
                'X': X,
                'U': U,
                'Xr': Xr,
                'Ur': Ur,
                'Q': Q,
                'R': R
            }
        }
        # Setup symbolic model.
        self.symbolic = SymbolicModel(dynamics=dynamics, cost=cost, dt=dt)

    def _set_action_space(self):
        '''Sets the action space of the environment. '''
        # Define action/input dimension, labels, and units.
        if self.QUAD_TYPE == QuadType.ONE_D:
            action_dim = 1
            self.ACTION_LABELS = ['T']
            self.ACTION_UNITS = ['N'] if not self.NORMALIZED_RL_ACTION_SPACE else ['-']
        elif self.QUAD_TYPE == QuadType.TWO_D:
            action_dim = 2
            self.ACTION_LABELS = ['T1', 'T2']
            self.ACTION_UNITS = ['N', 'N'] if not self.NORMALIZED_RL_ACTION_SPACE else ['-', '-']
        elif self.QUAD_TYPE == QuadType.THREE_D:
            action_dim = 4
            self.ACTION_LABELS = ['T1', 'T2', 'T3', 'T4']
            self.ACTION_UNITS = ['N', 'N', 'N', 'N'] if not self.NORMALIZED_RL_ACTION_SPACE else ['-', '-', '-', '-']

        n_mot = 4 / action_dim
        a_low = self.KF * n_mot * (self.PWM2RPM_SCALE * self.MIN_PWM + self.PWM2RPM_CONST)**2
        a_high = self.KF * n_mot * (self.PWM2RPM_SCALE * self.MAX_PWM + self.PWM2RPM_CONST)**2
        self.physical_action_bounds = (np.full(action_dim, a_low, np.float32),
                                       np.full(action_dim, a_high, np.float32))

        if self.NORMALIZED_RL_ACTION_SPACE:
            # Normalized thrust (around hover thrust).
            self.hover_thrust = self.GRAVITY_ACC * self.MASS / action_dim
            self.action_space = spaces.Box(low=-np.ones(action_dim),
                                           high=np.ones(action_dim),
                                           dtype=np.float32)
        else:
            # Direct thrust control.
            self.action_space = spaces.Box(low=self.physical_action_bounds[0],
                                            high=self.physical_action_bounds[1],
                                            dtype=np.float32)

    def _set_observation_space(self):
        '''Sets the observation space of the environment. '''
        self.x_threshold = 2
        self.y_threshold = 2
        self.z_threshold = 2
        self.phi_threshold_radians = 85 * math.pi / 180
        self.theta_threshold_radians = 85 * math.pi / 180
        self.psi_threshold_radians = 180 * math.pi / 180  # Do not bound yaw.

        # Define obs/state bounds, labels and units.
        if self.QUAD_TYPE == QuadType.ONE_D:
            # obs/state = {z, z_dot}.
            low = np.array([self.GROUND_PLANE_Z, -np.finfo(np.float32).max])
            high = np.array([self.z_threshold, np.finfo(np.float32).max])
            self.STATE_LABELS = ['z', 'z_dot']
            self.STATE_UNITS = ['m', 'm/s']
        elif self.QUAD_TYPE == QuadType.TWO_D:
            # obs/state = {x, x_dot, z, z_dot, theta, theta_dot}.
            low = np.array([
                -self.x_threshold, -np.finfo(np.float32).max,
                self.GROUND_PLANE_Z, -np.finfo(np.float32).max,
                -self.theta_threshold_radians, -np.finfo(np.float32).max
            ])
            high = np.array([
                self.x_threshold, np.finfo(np.float32).max,
                self.z_threshold, np.finfo(np.float32).max,
                self.theta_threshold_radians, np.finfo(np.float32).max
            ])
            self.STATE_LABELS = ['x', 'x_dot', 'z', 'z_dot', 'theta', 'theta_dot']
            self.STATE_UNITS = ['m', 'm/s', 'm', 'm/s', 'rad', 'rad/s']
        elif self.QUAD_TYPE == QuadType.THREE_D:
            # obs/state = {x, x_dot, y, y_dot, z, z_dot, phi, theta, psi, p_body, q_body, r_body}.
            low = np.array([
                -self.x_threshold, -np.finfo(np.float32).max,
                -self.y_threshold, -np.finfo(np.float32).max,
                self.GROUND_PLANE_Z, -np.finfo(np.float32).max,
                -self.phi_threshold_radians, -self.theta_threshold_radians, -self.psi_threshold_radians,
                -np.finfo(np.float32).max, -np.finfo(np.float32).max, -np.finfo(np.float32).max
            ])
            high = np.array([
                self.x_threshold, np.finfo(np.float32).max,
                self.y_threshold, np.finfo(np.float32).max,
                self.z_threshold, np.finfo(np.float32).max,
                self.phi_threshold_radians, self.theta_threshold_radians, self.psi_threshold_radians,
                np.finfo(np.float32).max, np.finfo(np.float32).max, np.finfo(np.float32).max
            ])
            self.STATE_LABELS = ['x', 'x_dot', 'y', 'y_dot', 'z', 'z_dot',
                                 'phi', 'theta', 'psi', 'p', 'q', 'r']
            self.STATE_UNITS = ['m', 'm/s', 'm', 'm/s', 'm', 'm/s',
                                'rad', 'rad', 'rad', 'rad/s', 'rad/s', 'rad/s']
        # Define the state space for the dynamics.
        self.state_space = spaces.Box(low=low, high=high, dtype=np.float32)

        # Concatenate reference for RL.
        if self.COST == Cost.RL_REWARD and self.TASK == Task.TRAJ_TRACKING and self.obs_goal_horizon > 0:
            # Include future goal state(s).
            # e.g. horizon=1, obs = {state, state_target}
            mul = 1 + self.obs_goal_horizon
            low = np.concatenate([low] * mul)
            high = np.concatenate([high] * mul)
        elif self.COST == Cost.RL_REWARD and self.TASK == Task.STABILIZATION and self.obs_goal_horizon > 0:
            low = np.concatenate([low] * 2)
            high = np.concatenate([high] * 2)

        # Define obs space exposed to the controller.
        # Note how the obs space can differ from state space (i.e. augmented with the next reference states for RL)
        self.observation_space = spaces.Box(low=low, high=high, dtype=np.float32)

    def _setup_disturbances(self):
        '''Sets up the disturbances. '''
        # Custom disturbance info.
        self.DISTURBANCE_MODES['observation']['dim'] = self.obs_dim
        self.DISTURBANCE_MODES['action']['dim'] = self.action_dim
        self.DISTURBANCE_MODES['dynamics']['dim'] = int(self.QUAD_TYPE)
        super()._setup_disturbances()

    def _preprocess_control(self, action):
        '''Converts the action passed to .step() into motors' RPMs (ndarray of shape (4,)).

        Args:
            action (ndarray): The raw action input, of size 1 or 2 depending on QUAD_TYPE.

        Returns:
            action (ndarray): The motors RPMs to apply to the quadrotor.
        '''

<<<<<<< HEAD
        """

        action = self.denormalize_action(action)
=======
        if self.NORMALIZED_RL_ACTION_SPACE:
            # rescale action to around hover thrust
            action = (1 + self.norm_act_scale * action) * self.hover_thrust
>>>>>>> 7fe3c083
        self.current_physical_action = action

        # Apply disturbances.
        if 'action' in self.disturbances:
            action = self.disturbances['action'].apply(action, self)
        if self.adversary_disturbance == 'action':
            action = action + self.adv_action
        self.current_noisy_physical_action = action

        thrust = np.clip(action, self.physical_action_bounds[0], self.physical_action_bounds[1])
        self.current_clipped_action = thrust

        # convert to quad motor rpm commands
        pwm = cmd2pwm(thrust, self.PWM2RPM_SCALE, self.PWM2RPM_CONST, self.KF, self.MIN_PWM, self.MAX_PWM)
        rpm = pwm2rpm(pwm, self.PWM2RPM_SCALE, self.PWM2RPM_CONST)
        return rpm

    def normalize_action(self, action):
        """Converts a physical action into an normalized action if necessary.

        Args:
            action (ndarray): the action to be converted.

        Returns:
            normalized_action (ndarray): the action in the correct action space.
        """
        if self.NORMALIZED_RL_ACTION_SPACE:
            action = (action/self.hover_thrust-1)/self.norm_act_scale

        return action

    def denormalize_action(self, action):
        """Converts a normalized action into a physical action if necessary.

        Args:
            action (ndarray): the action to be converted.

        Returns:
            physical_action (ndarray): the physical action.
        """
        if self.NORMALIZED_RL_ACTION_SPACE:
            action = (1 + self.norm_act_scale * action) * self.hover_thrust

        return action

    def _get_observation(self):
        '''Returns the current observation (state) of the environment.

        Returns:
            obs (ndarray): The state of the quadrotor, of size 2 or 6 depending on QUAD_TYPE.
        '''

        full_state = self._get_drone_state_vector(0)
        pos, _, rpy, vel, ang_v, _ = np.split(full_state, [3, 7, 10, 13, 16])
        if self.QUAD_TYPE == QuadType.ONE_D:
            # {z, z_dot}.
            self.state = np.hstack([pos[2], vel[2]]).reshape((2,))
        elif self.QUAD_TYPE == QuadType.TWO_D:
            # {x, x_dot, z, z_dot, theta, theta_dot}.
            self.state = np.hstack(
                [pos[0], vel[0], pos[2], vel[2], rpy[1], ang_v[1]]
            ).reshape((6,))
        elif self.QUAD_TYPE == QuadType.THREE_D:
            Rob = np.array(p.getMatrixFromQuaternion(self.quat[0])).reshape((3,3))
            Rbo = Rob.T
            ang_v_body_frame = Rbo @ ang_v
            # {x, x_dot, y, y_dot, z, z_dot, phi, theta, psi, p_body, q_body, r_body}.
            self.state = np.hstack(
                # [pos[0], vel[0], pos[1], vel[1], pos[2], vel[2], rpy, ang_v]  # Note: world ang_v != body frame pqr
                [pos[0], vel[0], pos[1], vel[1], pos[2], vel[2], rpy, ang_v_body_frame]
            ).reshape((12,))
        # if not np.array_equal(self.state,
        #                       np.clip(self.state, self.observation_space.low, self.observation_space.high)):
        #     if self.GUI and self.VERBOSE:
        #         print(
        #             '[WARNING]: observation was clipped in Quadrotor._get_observation().'
        #         )

        # Apply observation disturbance.
        obs = deepcopy(self.state)
<<<<<<< HEAD
        if "observation" in self.disturbances:
            obs = self.disturbances["observation"].apply(obs, self)
=======
        if 'observation' in self.disturbances:
            obs = self.disturbances['observation'].apply(obs, self)
>>>>>>> 7fe3c083

        # Concatenate goal info (references state(s)) for RL.
        obs = self.extend_obs(obs, self.ctrl_step_counter+1)
        return obs

    def _get_reward(self):
        '''Computes the current step's reward value.

        Returns:
            reward (float): The evaluated reward/cost.
        '''
        # RL cost.
        if self.COST == Cost.RL_REWARD:
            state = self.state
            act = np.asarray(self.current_noisy_physical_action)
            act_error = act - self.U_GOAL
            # Quadratic costs w.r.t state and action
            # TODO: consider using multiple future goal states for cost in tracking
            if self.TASK == Task.STABILIZATION:
                state_error = state - self.X_GOAL
                dist = np.sum(self.rew_state_weight * state_error * state_error)
                dist += np.sum(self.rew_act_weight * act_error * act_error)
            if self.TASK == Task.TRAJ_TRACKING:
                wp_idx = min(self.ctrl_step_counter, self.X_GOAL.shape[0]-1)
                state_error = state - self.X_GOAL[wp_idx]
                dist = np.sum(self.rew_state_weight * state_error * state_error)
                dist += np.sum(self.rew_act_weight * act_error * act_error)
            rew = -dist
            # Convert rew to be positive and bounded [0,1].
            if self.rew_exponential:
                rew = np.exp(rew)
            return rew

        # Control cost.
        if self.COST == Cost.QUADRATIC:
            if self.TASK == Task.STABILIZATION:
                return float(-1 * self.symbolic.loss(x=self.state,
                                                     Xr=self.X_GOAL,
                                                     u=self.current_clipped_action,
                                                     Ur=self.U_GOAL,
                                                     Q=self.Q,
                                                     R=self.R)['l'])
            if self.TASK == Task.TRAJ_TRACKING:
                return float(-1 * self.symbolic.loss(x=self.state,
                                                     Xr=self.X_GOAL[self.ctrl_step_counter,:],
                                                     u=self.current_clipped_action,
                                                     Ur=self.U_GOAL,
                                                     Q=self.Q,
                                                     R=self.R)['l'])

    def _get_done(self):
        '''Computes the conditions for termination of an episode.

        Returns:
            done (bool): Whether an episode is over.
        '''
        # Done if goal reached for stabilization task with quadratic cost.
        if self.TASK == Task.STABILIZATION and self.COST == Cost.QUADRATIC:
            self.goal_reached = bool(np.linalg.norm(self.state - self.X_GOAL) < self.TASK_INFO['stabilization_goal_tolerance'])
            if self.goal_reached:
                return True

        # # Done if the episode length is exceeded.
        # if (self.ctrl_step_counter + 1) / self.CTRL_FREQ >= self.EPISODE_LEN_SEC:
        #     return True

        # # Done if a constraint is violated.
        # if self.constraints is not None:
        #     if self.DONE_ON_VIOLATION and self.constraints.is_violated(self):
        #         return True

        # Done if state is out-of-bounds.
        if self.done_on_out_of_bound:
            if self.QUAD_TYPE == QuadType.ONE_D:
                mask = np.array([1, 0])
            if self.QUAD_TYPE == QuadType.TWO_D:
                mask = np.array([1, 0, 1, 0, 1, 0])
            if self.QUAD_TYPE == QuadType.THREE_D:
                mask = np.array([1, 0, 1, 0, 1, 0, 1, 1, 1, 0, 0, 0])
            # Element-wise or to check out-of-bound conditions.
            self.out_of_bounds = np.logical_or(self.state < self.state_space.low,
                                         self.state > self.state_space.high)
            # Mask out un-included dimensions (i.e. velocities)
            self.out_of_bounds = np.any(self.out_of_bounds * mask)
            # Early terminate if needed.
            if self.out_of_bounds:
                return True
        self.out_of_bounds = False

        return False

    def _get_info(self):
        '''Generates the info dictionary returned by every call to .step().

        Returns:
            info (dict): A dictionary with information about the constraints evaluations and violations.
        '''
        info = {}
        if self.TASK == Task.STABILIZATION and self.COST == Cost.QUADRATIC:
<<<<<<< HEAD
            info["goal_reached"] = self.goal_reached  # Add boolean flag for the goal being reached.
        if self.done_on_out_of_bound:
            info["out_of_bounds"] = self.out_of_bounds
=======
            info['goal_reached'] = self.goal_reached  # Add boolean flag for the goal being reached.
        if self.done_on_out_of_bound:
            info['out_of_bounds'] = self.out_of_bounds
>>>>>>> 7fe3c083
        # Add MSE.
        state = deepcopy(self.state)
        if self.TASK == Task.STABILIZATION:
            state_error = state - self.X_GOAL
        elif self.TASK == Task.TRAJ_TRACKING:
            # TODO: should use angle wrapping
            # state[4] = normalize_angle(state[4])
            wp_idx = min(self.ctrl_step_counter, self.X_GOAL.shape[0]-1)
            state_error = state - self.X_GOAL[wp_idx]
        # Filter only relevant dimensions.
        state_error = state_error * self.info_mse_metric_state_weight
        info['mse'] = np.sum(state_error ** 2)
        # if self.constraints is not None:
        #     info['constraint_values'] = self.constraints.get_values(self)
        #     info['constraint_violations'] = self.constraints.get_violations(self)
        return info

    def _get_reset_info(self):
        '''Generates the info dictionary returned by every call to .reset().

        Returns:
            info (dict): A dictionary with information about the dynamics and constraints symbolic models.
        '''
        info = {}
        info['symbolic_model'] = self.symbolic
        info['physical_parameters'] = {
            'quadrotor_mass': self.MASS,
            'quadrotor_iyy_inertia': self.J[1, 1]
        }
        info['x_reference'] = self.X_GOAL
        info['u_reference'] = self.U_GOAL
        if self.constraints is not None:
            info['symbolic_constraints'] = self.constraints.get_all_symbolic_models()
        return info<|MERGE_RESOLUTION|>--- conflicted
+++ resolved
@@ -195,11 +195,7 @@
                     (self.QUAD_TYPE == QuadType.THREE_D and len(info_mse_metric_state_weight)==12):
                 self.info_mse_metric_state_weight = np.array(info_mse_metric_state_weight, ndmin=1, dtype=float)
             else:
-<<<<<<< HEAD
-                raise ValueError("[ERROR] in Quadrotor.__init__(), wrong info_mse_metric_state_weight argument size.")
-=======
                 raise ValueError('[ERROR] in Quadrotor.__init__(), wrong info_mse_metric_state_weight argument size.')
->>>>>>> 7fe3c083
 
         # BaseAviary constructor, called after defining the custom args,
         # since some BenchmarkEnv init setup can be task(custom args)-dependent.
@@ -237,13 +233,8 @@
             self.INERTIAL_PROP_RAND_INFO.pop('Izz', None)
         elif self.QUAD_TYPE == QuadType.TWO_D:
             # Only randomize Iyy for the 2D quadrotor.
-<<<<<<< HEAD
-            self.INERTIAL_PROP_RAND_INFO.pop("Ixx", None)
-            self.INERTIAL_PROP_RAND_INFO.pop("Izz", None)
-=======
             self.INERTIAL_PROP_RAND_INFO.pop('Ixx', None)
             self.INERTIAL_PROP_RAND_INFO.pop('Izz', None)
->>>>>>> 7fe3c083
 
         # Override inertial properties of passed as arguments.
         if inertial_prop is None:
@@ -260,11 +251,7 @@
             self.J[1, 1] = inertial_prop.get('Iyy', self.J[1, 1])
             self.J[2, 2] = inertial_prop.get('Izz', self.J[2, 2])
         else:
-<<<<<<< HEAD
-            raise ValueError("[ERROR] in Quadrotor.__init__(), inertial_prop incorrect format.")
-=======
             raise ValueError('[ERROR] in Quadrotor.__init__(), inertial_prop incorrect format.')
->>>>>>> 7fe3c083
 
         # Set prior/symbolic info.
         self._setup_symbolic()
@@ -315,13 +302,8 @@
                 # Additional transformation of the originally planar trajectory.
                 POS_REF_TRANS, VEL_REF_TRANS = transform_trajectory(
                     POS_REF, VEL_REF, trans_info={
-<<<<<<< HEAD
-                        "point": self.TASK_INFO["proj_point"],
-                        "normal": self.TASK_INFO["proj_normal"],
-=======
                         'point': self.TASK_INFO['proj_point'],
                         'normal': self.TASK_INFO['proj_normal'],
->>>>>>> 7fe3c083
                     })
                 self.X_GOAL = np.vstack([
                     POS_REF_TRANS[:, 0], # x
@@ -368,15 +350,9 @@
             prop_values = self._randomize_values_by_info(
                 prop_values, self.INERTIAL_PROP_RAND_INFO)
             if any(phy_quantity < 0 for phy_quantity in prop_values.values()):
-<<<<<<< HEAD
-                raise ValueError("[ERROR] in Quadrotor.reset(), negative randomized inertial properties.")
-        self.OVERRIDDEN_QUAD_MASS = prop_values["M"]
-        self.OVERRIDDEN_QUAD_INERTIA = [prop_values["Ixx"], prop_values["Iyy"], prop_values["Izz"]]
-=======
                 raise ValueError('[ERROR] in Quadrotor.reset(), negative randomized inertial properties.')
         self.OVERRIDDEN_QUAD_MASS = prop_values['M']
         self.OVERRIDDEN_QUAD_INERTIA = [prop_values['Ixx'], prop_values['Iyy'], prop_values['Izz']]
->>>>>>> 7fe3c083
 
         # Override inertial properties.
         p.changeDynamics(
@@ -417,11 +393,7 @@
 
 
     def step(self, action):
-<<<<<<< HEAD
-        """Advances the environment by one control step.
-=======
         '''Advances the environment by one control step.
->>>>>>> 7fe3c083
 
         Pass the commanded RPMs and the adversarial force to the superclass .step().
         The PyBullet simulation is stepped PYB_FREQ/CTRL_FREQ times in BaseAviary.
@@ -726,16 +698,7 @@
         Returns:
             action (ndarray): The motors RPMs to apply to the quadrotor.
         '''
-
-<<<<<<< HEAD
-        """
-
         action = self.denormalize_action(action)
-=======
-        if self.NORMALIZED_RL_ACTION_SPACE:
-            # rescale action to around hover thrust
-            action = (1 + self.norm_act_scale * action) * self.hover_thrust
->>>>>>> 7fe3c083
         self.current_physical_action = action
 
         # Apply disturbances.
@@ -754,28 +717,28 @@
         return rpm
 
     def normalize_action(self, action):
-        """Converts a physical action into an normalized action if necessary.
+        '''Converts a physical action into an normalized action if necessary.
 
         Args:
-            action (ndarray): the action to be converted.
-
-        Returns:
-            normalized_action (ndarray): the action in the correct action space.
-        """
+            action (ndarray): The action to be converted.
+
+        Returns:
+            normalized_action (ndarray): The action in the correct action space.
+        '''
         if self.NORMALIZED_RL_ACTION_SPACE:
             action = (action/self.hover_thrust-1)/self.norm_act_scale
 
         return action
 
     def denormalize_action(self, action):
-        """Converts a normalized action into a physical action if necessary.
+        '''Converts a normalized action into a physical action if necessary.
 
         Args:
-            action (ndarray): the action to be converted.
-
-        Returns:
-            physical_action (ndarray): the physical action.
-        """
+            action (ndarray): The action to be converted.
+
+        Returns:
+            physical_action (ndarray): The physical action.
+        '''
         if self.NORMALIZED_RL_ACTION_SPACE:
             action = (1 + self.norm_act_scale * action) * self.hover_thrust
 
@@ -816,13 +779,8 @@
 
         # Apply observation disturbance.
         obs = deepcopy(self.state)
-<<<<<<< HEAD
-        if "observation" in self.disturbances:
-            obs = self.disturbances["observation"].apply(obs, self)
-=======
         if 'observation' in self.disturbances:
             obs = self.disturbances['observation'].apply(obs, self)
->>>>>>> 7fe3c083
 
         # Concatenate goal info (references state(s)) for RL.
         obs = self.extend_obs(obs, self.ctrl_step_counter+1)
@@ -922,15 +880,9 @@
         '''
         info = {}
         if self.TASK == Task.STABILIZATION and self.COST == Cost.QUADRATIC:
-<<<<<<< HEAD
-            info["goal_reached"] = self.goal_reached  # Add boolean flag for the goal being reached.
-        if self.done_on_out_of_bound:
-            info["out_of_bounds"] = self.out_of_bounds
-=======
             info['goal_reached'] = self.goal_reached  # Add boolean flag for the goal being reached.
         if self.done_on_out_of_bound:
             info['out_of_bounds'] = self.out_of_bounds
->>>>>>> 7fe3c083
         # Add MSE.
         state = deepcopy(self.state)
         if self.TASK == Task.STABILIZATION:
