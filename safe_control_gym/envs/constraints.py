--- conflicted
+++ resolved
@@ -25,20 +25,11 @@
     Each should be represented as g(x) <= 0.
 
     Attributes:
-<<<<<<< HEAD
-        constrained_variable: the variable(s) from env to be constrained.
-        dim (int): Total number of input dimensions to be constrained, i.e. dim of x.
-        num_constraints (int): total number of output dimensions or number of constraints, i.e. dim of g(x).
-        sym_func (Callable): the symbolic function of the constraint, can take in np.array or CasADi variable.
-
-    """
-=======
         constrained_variable (ConstrainedVariableType): The variable(s) from env to be constrained.
         dim (int): Total number of input dimensions to be constrained, i.e. dim of x.
         num_constraints (int): Total number of output dimensions or number of constraints, i.e. dim of g(x).
         sym_func (Callable): The symbolic function of the constraint, can take in np.array or CasADi variable.
     '''
->>>>>>> 7fe3c083
 
     def __init__(self,
                  env,
@@ -311,12 +302,7 @@
     (to constrain both, use two DefaultConstraints).
     The class constrain the entire variable, i.e. no `active_dims` option
     (to constrain subset of the variable, use the BoundedConstraint instead).
-<<<<<<< HEAD
-
-    """
-=======
     '''
->>>>>>> 7fe3c083
 
     def __init__(self,
                  env,
@@ -338,11 +324,6 @@
             tolerance (float): The distance at which is_almost_active(env) triggers.
         '''
 
-<<<<<<< HEAD
-        """
-
-=======
->>>>>>> 7fe3c083
         if constrained_variable == ConstrainedVariableType.STATE:
             # for now we only constrain the underlying env state, and assume either the observation
             # is the same as state, or observation contain additional info other than state and so
@@ -353,13 +334,8 @@
                 default_constraint_space = env.observation_space
         elif constrained_variable == ConstrainedVariableType.INPUT:
             default_constraint_space = spaces.Box(low=env.physical_action_bounds[0],
-<<<<<<< HEAD
                                                   high=env.physical_action_bounds[1],
-                                                   dtype=np.float32)
-=======
-                                            high=env.physical_action_bounds[1],
-                                            dtype=np.float32)
->>>>>>> 7fe3c083
+                                                  dtype=np.float32)
         else:
             raise NotImplementedError('[ERROR] DefaultConstraint can only be of type STATE or INPUT')
         # extract bounds from the space
@@ -432,11 +408,7 @@
 
     # TODO: temp addition
     def check_tolerance_shape(self):
-<<<<<<< HEAD
-        """Note we compare tolerance shape to bound shape (instead of num_constraints), since
-=======
         '''Note we compare tolerance shape to bound shape (instead of num_constraints), since
->>>>>>> 7fe3c083
         num_constraints will be set as 2x due to subclassing BoundedConstraint,
         it will be overwritten at the end of __init__ to the correct shape.
         '''
@@ -585,14 +557,8 @@
             c_value (float): An already calculated constraint value (no need to recompute).
 
         Returns:
-<<<<<<< HEAD
-            bool: A boolean flag if any constraint is violeted.
-
-        """
-=======
             flag (bool): A boolean flag if any constraint is violated.
         '''
->>>>>>> 7fe3c083
         if c_value is not None:
             c_value_splits = np.split(c_value, self.constraint_indices)
             flag = any([
